classdef ADSA_Analysis < handle

% Analysis class for a 3-dimensional framed structure
    
    % Private properties go here
    properties (Access = private)
            nnodes
            Coordinates
            concen
            fixity
            nele
            Ends
            A
            Izz
            Iyy
            J
            Zzz
            Zyy
            Ayy
            Azz
            E
            v
            webdir
            DistribLoads
            Nodes
            Elements
            StructureStiffnessMatrix
           
    end
    
    % Public methods go here
    methods (Access = public)
        %% Constructor
 
        function self = ADSA_Analysis(nnodes, coord, concen, fixity, nele, ends,A,Izz,Iyy,J,Zzz,Zyy,...
		Ayy,Azz,E,v,webdir, w)
            self.nnodes=nnodes;
            self.Coordinates=coord;
            self.concen=concen;
            self.fixity=fixity;
            self.nele=nele;
            self.Ends=ends;
            self.A=A;
            self.Izz=Izz;
            self.Iyy=Iyy;
            self.J=J;
            self.Zzz=Zzz;
            self.Zyy=Zyy;
            self.Ayy=Ayy;
            self.Azz=Azz;
            self.E=E;
            self.v=v;
            self.webdir=webdir;
            self.DistribLoads=w;
            %Creating a vector of Node Objects
            self.Nodes=CreateNodes(self);
            %Creating a vector of Element Objects
            self.Elements=CreateElements(self);
            %Assembling the structure stiffness matrix from the global
            %stiffness matrix of each element
            self.StructureStiffnessMatrix = CreateStiffnessMatrix(self);

        end
        
        %% Run the analysis
        function [AFLAG, DEFL, REACT, ELE_FOR]=RunAnalysis(self)
            %Call function which calculates values Mastan is expecting
        	[AFLAG, DEFL, REACT, ELE_FOR]=GetMastan2Returns(self)
            
            %Call function to compute the percent error in loads at free
            %DOF's
            Error=ComputeError(self, DEFL);
            
            %Display to Command Window
            fprintf('Percent Error of Pf: %.4f', Effor)
        end
        
        function [AFLAG, DEFL, REACT, ELE_FOR]=GetMastan2Returns(self)
            %Calls ComputeDisplacementReactions
            [DEFL, REACT]=ComputeDisplacementReactions(self);
            
            %RecoverElementForces
            ELE_FOR=RecoverElementForces(self, DEFL);
            
            %CheckKffMatrix
            AFLAG= CheckKffMatrix(self);
        end
        
        
        
    end
    
    % Private methods go here
    methods (Access = private)
        
              
        function error=ComputeError(self, DEFL)
                        
            %Get DOF's that are free and known
            [freeDOF, fixedDOF, knownDOF]=ClassifyDOF(self);
            %Transpose DEFL for use of linear indexing
            DEFLt=DEFL';
            %Get vectors of free and known deflections
            deltaf=DEFLt(freeDOF);
            deltan=DEFLt(knownDOF);
            %Get stiffness submatrices
            [Kff, Kfn]= ComputeStiffnessSubMatrices(self, freeDOF, fixedDOF, knownDOF);
            %Calculate Loads at free DOF's
            Pfback=Kff*deltaf+Kfn*deltan;
            %Create actual load vector
            [Pfreal] = CreateLoadVectors(self);
            %Compute percent error in loads at free DOF's
            error=(Pfreal-Pfback).*100./Pfreal;
                       
        end
        
        function [DEFL, REACT]=ComputeDisplacementReactions(self)
            
            %Classify DOF
            [freeDOF, fixedDOF, knownDOF]= ClassifyDOF(self);
            
<<<<<<< HEAD
             %ComputStiffnessSubMatrices
            [Kff, Kfn, Knf, Knn, Ksf, Ksn]= ComputeStiffnessSubMatrices(self, freeDOF, fixedDOF, knownDOF);
           
             %CreateLoadVector
             
=======
            %Obtaining the Stiffness Sub Matrices
            [Kff, Kfn, Knf, Knn, Ksf, Ksn]= ComputeStiffnessSubMatrices(self, freeDOF, fixedDOF, knownDOF);
            
            %Obtaining the applied loads, displacements and fixed end
            %forces
            [Pf, Ps, Pn, FeFf, FeFs, FeFn, DeltaN] = CreateLoadVectors(self);
            
            % Displacements at the Free DOFs
            DeltaF= Kff\(Pf - FeFf - Kfn*DeltaN);
            
            %Forces/Reactions at Fixed DOFs
            Ps= Ksf*DeltaF + Ksn*DeltaN + FeFs - Ps;
            
            %Forces/Reactions at Known DOFs
            Pn= Knf*DeltaF + Knn*DeltaN + FeFn - Pn;
            
            %Initializing DEFL to zeros of 6 rows (No. of DOFs in a node)
            %and total number of nodes as number of columns
            DEFL= zeros(6, self.nnodes);
            
            %Placing the values of DeltaF in the indeces corresponding to
            %the Free DOFs
            DEFL(freeDOF)= DeltaF;
            
            %Placing the values of DeltaN in the indeces corresponding to
            %the Known DOFs
            DEFL(knownDOF)= DeltaN;
            
            %Placing Zero as values in the indeces corresponding to
            %the Fixed DOFs as there will be zero displacements there
            DEFL(fixedDOF)= 0;
            
            %Transposing the DEFL matrix to have 6 columns (corresponding 
            %to 6 DOFs in a node) and number of nodes as the number of
            %rows- The format which MASTAN2 requires
            DEFL= DEFL';
            
            %Initializing REACT to zeros of 6 rows (No. of DOFs in a node)
            %and total number of nodes as number of columns
            REACT= zeros(6, self.nnodes);
            
            %Placing Zero as values in the indeces corresponding to
            %the Free DOFs as there will be No reactions there
            REACT(freeDOF)= 0;
            
            %Placing the values of Pn in the indeces corresponding to
            %the Known DOFs
            REACT(knownDOF)= Pn;
            
            %Placing the values of Ps in the indeces corresponding to
            %the Fixed DOFs
            REACT(fixedDOF)= Ps;
            
            %Transposing the REACT matrix to have 6 columns (corresponding 
            %to 6 DOFs in a node) and number of nodes as the number of
            %rows- The format which MASTAN2 requires
            REACT= REACT';
                
>>>>>>> 154153d0
        end
        
        %Method to create a vector of node objects
        function Nodes=CreateNodes(self)
            %Loop through all nodes
            for i=1:self.nnodes
                %Create Node objects and store in vector called Nodes
                Nodes(i)=ADSA_Node(self.Coordinates(i,:), i);
            end
        end
            
        %Method to create a vector of element objects using the node
        %objects and element properties
        function Elements=CreateElements(self)
            %Loop through all elements
            for i=1:self.nele
                %Store each object in a vector with index corresponding to
                %its number.  Send the node objects that correspond to each
                %end of the element and the element properties as arguments
                Elements(i)=ADSA_Element([self.Nodes(self.Ends(i, 1)), ...
                    self.Nodes(self.Ends(i,2))],self.A(i),...
                    self.Izz(i),self.Iyy(i),self.J(i),self.Cw(i),...
                    self.Zzz(i),self.Zyy(i),self.Ayy(i),self.Azz(i),...
                    self.E(i),self.v(i),self.Fy(i),self.YldSurf(i,:),...
                    self.Wt(i),self.webdir(i,:), self.DistribLoads(i,:));
            end
        end
        
        %Method to generate the complete structural stiffness matrix by
        %combining global stiffness matrices of individual elements
        function StructureStiffnessMatrix = CreateStiffnessMatrix(self)
            
            %Initializing the K matrix to all zeros
            K = zeros(self.nnodes*6); 
            
            % Looping over all the element objects
            for i= 1:self.nele
                %Assembling the structure stiffness matrix by adding the
                %values of the global stiffness matrix of the elements to
                %the corresponding DOFs in the structure stiffness matrix
                K(GetElementDOF(self.Elements(i)),GetElementDOF(self.Elements(i))) = ...
                    K(GetElementDOF(self.Elements(i)),GetElementDOF(self.Elements(i)))... 
                    + GetGlobalStiffness(self.Elements(i));
            end
            disp('Structure Stiffness Matrix= ');
            disp(K);
            K = sparse(K);
            StructureStiffnessMatrix = K;
        end
        
        %Method to split the structural stiffness matrix into the funtional
        %pieces needed.
        function [Kff, Kfn, Knf, Knn, Ksf, Ksn]= ComputeStiffnessSubMatrices(self, freeDOF, fixedDOF, knownDOF)
                      

            
            K= self.StructureStiffnessMatrix;
            

            Kff= K(freeDOF, freeDOF);
            Kfn= K(freeDOF, knownDOF);
            Knf= K(knownDOF, freeDOF);
            Knn= K(knownDOF, knownDOF);
            Ksf= K(fixedDOF, freeDOF);
            Ksn= K(fixedDOF, knownDOF);
        end
            
        %Method to create the load vectors from the concentrated loads and 
        %distributed loads and divide into pieces that correspond to 
        %degrees of freedom with free, fixed, and known displacements.
        function [Pf, Ps, Pn, FeFf, FeFs, FeFn, DeltaN] = CreateLoadVectors(self)
            
            %Initializing the FeF matrix to all zeros
            FeF = zeros(self.nnodes*6,1);
            
            % Looping over all the element objects
            for i= 1:self.nele
                %Assembling the matrix of the fixed end forces of the 
                %structure by adding the values of the global FeF matrix of
                %the elements to the corresponding DOFs in the structure 
                %FeF matrix
                FeF(GetElementDOF(self.Elements(i)))=FeF(GetElementDOF(self.Elements(i)))...
                    + GetFixedEndForcesGlobal(self.Elements(i));
            end
            
            concen_t= self.concen';
            
%             [freeDOF, fixedDOF, knownDOF]= ClassifyDOF(self);
            
            Pf= concen_t(freeDOF);
            Ps= concen_t(fixedDOF);
            Pn= concen_t(knownDOF);
            
            FeFf= FeF(freeDOF);
            FeFs= FeF(fixedDOF);
            FeFn= FeF(knownDOF);
            
            
            fixitytrans= self.fixity';
            DeltaN= fixitytrans(knownDOF);

        end
        
    function [freeDOF, fixedDOF, knownDOF]= ClassifyDOF(self)
        
        %Transpose the fixity property matrix so linear indexing matches
        %the number of the DOF of each node
        fixitytrans= self.fixity';
        
        %Find indices of free DOF's
        freeDOF= find(isnan(fixitytrans));
        
        %Find indices of fixed (supported) DOF's
        fixedDOF= find(fixitytrans==0);
        
        %Find indices of DOF's with assigned displacement values
        knownDOF= find(fixitytrans~=0 & ~isnan(fixitytrans));
        
    end
    
    %Method to check the conditioning of K 
    function AFLAG= CheckKffMatrix(self)
        
        %Obtain Kff matrix
        Kff=ComputeStiffnessSubMatrices(self);
        
        %For efficiency, generate an estimate of the condition number
        kappa= condest(Kff);
        fprintf('Condition number is %.5f', kappa)
        
        %Estimate the number of significant digits will be lost
        %Estimate that P-S=log(kappa) where P is input significant digits
        %and S is number of reliable significant digits returned
        lostDigits=log(kappa);
        fprintf('Results likely to loose %d significant digits', lostDigits)
        
        %Assign AFLAG based on how many significant digits will be lost
        if lostDigits >= 16
            AFLAG= 0;
        else
            AFLAG= 1;
        end
    end
    
    
    function [DEFL, REACT]=ComputeDisplacementsReactions(self)
        
        %Space for computing
    end
    
    %Method to recover element forces from the element method and store in
    %the Mastan format
    function ELE_FOR=RecoverElementForces(self, DEFL)
        
        %Initialize element forces to a matrix of zeroes
        ELE_FOR=zeros(self.nele, 12);
        
        %Loop over all elements, calling public method of element and
        %passing element object and deflections 
            for i=1:self.nele
                ELE_FOR(i, 1:12)=ComputeForces(self.Elements(i), ...
                    [DEFL(self.ends(i,1), 1:6),DEFL(self.ends(i,2), 1:6)]);
            end
    end
    
    end
    
end 
    <|MERGE_RESOLUTION|>--- conflicted
+++ resolved
@@ -119,13 +119,13 @@
             %Classify DOF
             [freeDOF, fixedDOF, knownDOF]= ClassifyDOF(self);
             
-<<<<<<< HEAD
+
              %ComputStiffnessSubMatrices
             [Kff, Kfn, Knf, Knn, Ksf, Ksn]= ComputeStiffnessSubMatrices(self, freeDOF, fixedDOF, knownDOF);
            
              %CreateLoadVector
              
-=======
+
             %Obtaining the Stiffness Sub Matrices
             [Kff, Kfn, Knf, Knn, Ksf, Ksn]= ComputeStiffnessSubMatrices(self, freeDOF, fixedDOF, knownDOF);
             
@@ -184,7 +184,7 @@
             %rows- The format which MASTAN2 requires
             REACT= REACT';
                 
->>>>>>> 154153d0
+
         end
         
         %Method to create a vector of node objects
